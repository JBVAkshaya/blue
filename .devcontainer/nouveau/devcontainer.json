--- conflicted
+++ resolved
@@ -23,10 +23,7 @@
   "customizations": {
     "vscode": {
       "settings": {
-<<<<<<< HEAD
-=======
         "python.defaultInterpreterPath": "/home/ubuntu/.venv/blue/bin/python",
->>>>>>> ab705d20
         "python.autoComplete.extraPaths": ["${workspaceFolder}/install/"],
         "python.analysis.extraPaths": ["${workspaceFolder}/install/"]
       },

--- conflicted
+++ resolved
@@ -5,11 +5,7 @@
     - cron: "0 17 * * 6"
   push:
     branches:
-<<<<<<< HEAD
       - humble
-=======
-      - iron
->>>>>>> 4a0de68b
   pull_request:
     paths:
       - .docker/**
@@ -26,11 +22,7 @@
     strategy:
       fail-fast: false
       matrix:
-<<<<<<< HEAD
         ROS_DISTRO: [humble]
-=======
-        ROS_DISTRO: [iron]
->>>>>>> 4a0de68b
     runs-on: ubuntu-latest
     permissions:
       packages: write
@@ -71,11 +63,7 @@
     strategy:
       fail-fast: false
       matrix:
-<<<<<<< HEAD
         ROS_DISTRO: [humble]
-=======
-        ROS_DISTRO: [iron]
->>>>>>> 4a0de68b
     runs-on: ubuntu-latest
     permissions:
       packages: write
@@ -123,11 +111,7 @@
     strategy:
       fail-fast: false
       matrix:
-<<<<<<< HEAD
         ROS_DISTRO: [humble]
-=======
-        ROS_DISTRO: [iron]
->>>>>>> 4a0de68b
     runs-on: ubuntu-latest
     permissions:
       packages: write
@@ -168,11 +152,7 @@
     strategy:
       fail-fast: false
       matrix:
-<<<<<<< HEAD
         ROS_DISTRO: [humble]
-=======
-        ROS_DISTRO: [iron]
->>>>>>> 4a0de68b
     runs-on: ubuntu-latest
     permissions:
       packages: write
